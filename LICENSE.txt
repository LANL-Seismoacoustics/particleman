--- conflicted
+++ resolved
@@ -275,10 +275,6 @@
 TO LOSS OF DATA OR DATA BEING RENDERED INACCURATE OR LOSSES SUSTAINED BY
 YOU OR THIRD PARTIES OR A FAILURE OF THE PROGRAM TO OPERATE WITH ANY OTHER
 PROGRAMS), EVEN IF SUCH HOLDER OR OTHER PARTY HAS BEEN ADVISED OF THE
-<<<<<<< HEAD
 POSSIBILITY OF SUCH DAMAGES.
-=======
-POSSIBILITY OF SUCH DAMAGES.
-
-                     END OF TERMS AND CONDITIONS
->>>>>>> ac1f54c9
+
+                     END OF TERMS AND CONDITIONS